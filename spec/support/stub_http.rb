--- conflicted
+++ resolved
@@ -1,11 +1,7 @@
 # frozen_string_literal: true
 
-<<<<<<< HEAD
-module TwelvedataRuby::StubHttp
-=======
 module TwelvedataRuby
   module StubHttp
->>>>>>> 59e1f993
   MIME_TYPES = {
     json: "application/json; charset=utf-8",
     csv: "text/csv",
@@ -56,9 +52,6 @@
       )
     end
     options
-<<<<<<< HEAD
-=======
   end
->>>>>>> 59e1f993
   end
 end