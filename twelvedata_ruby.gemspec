# frozen_string_literal: true

require_relative "lib/twelvedata_ruby/version"

Gem::Specification.new do |spec|
  spec.name = "twelvedata_ruby"
  spec.version = TwelvedataRuby::VERSION
  spec.authors = ["Kenneth C. Demanawa, KCD"]
  spec.email = ["kenneth.c.demanawa@gmail.com"]

  spec.summary = "A Ruby client library for accessing Twelve Data's financial API"
  spec.description = <<~DESC
    TwelvedataRuby provides a convenient Ruby interface for accessing Twelve Data's
    comprehensive financial API, including stock, forex, crypto, and other market data.
    Features real-time data access, historical data retrieval, and technical indicators.
  DESC
  spec.homepage = "https://kanutocd.github.io/twelvedata_ruby"
  spec.license = "MIT"

  spec.metadata = {
    "homepage_uri" => spec.homepage,
    "source_code_uri" => "https://github.com/kanutocd/twelvedata_ruby",
    "changelog_uri" => "https://github.com/kanutocd/twelvedata_ruby/blob/main/CHANGELOG.md",
    "bug_tracker_uri" => "https://github.com/kanutocd/twelvedata_ruby/issues",
    "documentation_uri" => "https://kanutocd.github.io/twelvedata_ruby/doc/",
    "wiki_uri" => "https://github.com/kanutocd/twelvedata_ruby/wiki",
    "rubygems_mfa_required" => "true",
  }

  spec.required_ruby_version = ">= 3.4.0"

  spec.files = Dir.chdir(__dir__) do
    `git ls-files -z`.split("\x0").reject do |f|
      (File.expand_path(f) == __FILE__) ||
        f.start_with?(*%w[bin/ test/ spec/ features/ .git .github appveyor Gemfile])
    end
  end

  spec.bindir = "exe"
  spec.executables = spec.files.grep(%r{\Aexe/}) { |f| File.basename(f) }
  spec.require_paths = ["lib"]
<<<<<<< HEAD


  spec.add_dependency "httpx", "~> 1.0"
  spec.add_dependency "csv", "~> 3.3"

  spec.add_development_dependency "rake", "~> 13.0"
  spec.add_development_dependency "rspec", "~> 3.12"
  spec.add_development_dependency "rubocop", "~> 1.57"
  spec.add_development_dependency "rubocop-performance", "~> 1.19"
  spec.add_development_dependency "rubocop-rspec", "~> 2.25"
  spec.add_development_dependency "simplecov", "~> 0.22"
  spec.add_development_dependency "webmock", "~> 3.19"
  spec.add_development_dependency "yard", "~> 0.9"
  spec.add_development_dependency "pry", "~> 0.14"
  spec.add_development_dependency "irb", "~> 1.15"
  spec.add_development_dependency "ostruct", "~> 0.6.2"
  spec.add_development_dependency "rspec_junit_formatter", "~> 0.6.0"
=======
>>>>>>> 59e1f993
end<|MERGE_RESOLUTION|>--- conflicted
+++ resolved
@@ -39,24 +39,4 @@
   spec.bindir = "exe"
   spec.executables = spec.files.grep(%r{\Aexe/}) { |f| File.basename(f) }
   spec.require_paths = ["lib"]
-<<<<<<< HEAD
-
-
-  spec.add_dependency "httpx", "~> 1.0"
-  spec.add_dependency "csv", "~> 3.3"
-
-  spec.add_development_dependency "rake", "~> 13.0"
-  spec.add_development_dependency "rspec", "~> 3.12"
-  spec.add_development_dependency "rubocop", "~> 1.57"
-  spec.add_development_dependency "rubocop-performance", "~> 1.19"
-  spec.add_development_dependency "rubocop-rspec", "~> 2.25"
-  spec.add_development_dependency "simplecov", "~> 0.22"
-  spec.add_development_dependency "webmock", "~> 3.19"
-  spec.add_development_dependency "yard", "~> 0.9"
-  spec.add_development_dependency "pry", "~> 0.14"
-  spec.add_development_dependency "irb", "~> 1.15"
-  spec.add_development_dependency "ostruct", "~> 0.6.2"
-  spec.add_development_dependency "rspec_junit_formatter", "~> 0.6.0"
-=======
->>>>>>> 59e1f993
 end