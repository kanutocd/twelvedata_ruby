--- conflicted
+++ resolved
@@ -3,12 +3,8 @@
 require "forwardable"
 
 # Represents an API request to Twelve Data
-<<<<<<< HEAD
-class TwelvedataRuby::Request
-=======
 module TwelvedataRuby
   class Request
->>>>>>> 59e1f993
   extend Forwardable
 
   # Default HTTP method for API requests
@@ -126,9 +122,6 @@
   # @return [Integer] Hash code
   def hash
     [name, query_params].hash
-<<<<<<< HEAD
-=======
   end
->>>>>>> 59e1f993
   end
 end