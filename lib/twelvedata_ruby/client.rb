--- conflicted
+++ resolved
@@ -4,10 +4,6 @@
 require "singleton"
 
 # HTTP client for making requests to the Twelve Data API
-<<<<<<< HEAD
-class TwelvedataRuby::Client
-  include Singleton
-=======
 module TwelvedataRuby
   class Client
     include Singleton
@@ -42,225 +38,160 @@
         Utils.to_array(requests).map(&:build)
       end
 
-      # Get HTTP client options
-      #
-      # @return [Hash] HTTPX options
-      def http_options
-        {
-          origin: BASE_URL,
-          timeout: { connect_timeout: instance.connect_timeout },
+        # Get HTTP client options
+        #
+        # @return [Hash] HTTPX options
+        def http_options
+          {
+            origin: BASE_URL,
+            timeout: { connect_timeout: instance.connect_timeout },
+          }
+        end
+      end
+
+    attr_reader :configuration
+
+    def initialize
+      @configuration = {}
+      @endpoint_methods_defined = Set.new
+      reset_configuration
+    end
+
+    # Configure the client with new options
+    #
+    # @param options [Hash] Configuration options
+    # @option options [String] :apikey API key for authentication
+    # @option options [Integer] :connect_timeout Connection timeout in milliseconds
+    # @option options [String] :apikey_env_var_name Environment variable name for API key
+    # @return [self] Returns self for method chaining
+    def configure(**options)
+      @configuration.merge!(options)
+      self
+    end
+
+    # Get the current API key
+    #
+    # @return [String, nil] Current API key
+    def apikey
+      Utils.empty_to_nil(@configuration[:apikey]) || ENV[apikey_env_var_name]
+    end
+
+    # Set the API key
+    #
+    # @param apikey [String] New API key
+    # @return [String] The API key that was set
+    def apikey=(apikey)
+      @configuration[:apikey] = apikey
+    end
+
+    # Get the connection timeout
+    #
+    # @return [Integer] Connection timeout in milliseconds
+    def connect_timeout
+      parse_timeout(@configuration[:connect_timeout])
+    end
+
+    # Set the connection timeout
+    #
+    # @param timeout [Integer, String] New timeout value
+    # @return [Integer] The timeout that was set
+    def connect_timeout=(timeout)
+      @configuration[:connect_timeout] = parse_timeout(timeout)
+    end
+
+    # Get the environment variable name for the API key
+    #
+    # @return [String] Environment variable name
+    def apikey_env_var_name
+      (@configuration[:apikey_env_var_name] || APIKEY_ENV_NAME).upcase
+    end
+
+    # Set the environment variable name for the API key
+    #
+    # @param var_name [String] New environment variable name
+    # @return [String] The variable name that was set (uppercased)
+    def apikey_env_var_name=(var_name)
+      @configuration[:apikey_env_var_name] = var_name.upcase
+    end
+
+    # Fetch data from an API endpoint
+    #
+    # @param request [Request] Request object to send
+    # @return [Response, Hash, ResponseError] Response or error information
+    def fetch(request)
+      return nil unless request
+
+      if request.valid?
+        http_response = self.class.request(request)
+        raise HTTPX::Error, "HTTP request failed" if http_response.error && http_response.response.nil?
+
+        Response.resolve(http_response, request)
+      else
+        { errors: request.errors }
+      end
+    rescue StandardError => e
+      handle_fetch_error(e, request)
+    end
+
+    # Handle method calls for API endpoints
+    #
+    # @param endpoint_name [String, Symbol] API endpoint name
+    # @param endpoint_params [Hash] Parameters for the endpoint
+    # @return [Response, Hash, ResponseError] API response or error
+    def method_missing(endpoint_name, **endpoint_params, &block)
+      if Endpoint.valid_name?(endpoint_name)
+        define_endpoint_method(endpoint_name)
+        send(endpoint_name, **endpoint_params)
+      else
+        super
+      end
+    end
+
+    # Check if client responds to endpoint methods
+    #
+    # @param endpoint_name [String, Symbol] Method name to check
+    # @param include_all [Boolean] Include private methods in check
+    # @return [Boolean] True if client responds to the method
+    def respond_to_missing?(endpoint_name, include_all = false)
+      Endpoint.valid_name?(endpoint_name) || super
+    end
+
+    private
+
+      def reset_configuration
+        @configuration = {
+          connect_timeout: DEFAULT_CONNECT_TIMEOUT,
         }
       end
-    end
->>>>>>> 59e1f993
 
-  # Default environment variable name for API key
-  APIKEY_ENV_NAME = "TWELVEDATA_API_KEY"
-
-  # Default connection timeout in milliseconds
-  DEFAULT_CONNECT_TIMEOUT = 120
-
-  # Base URL for the Twelve Data API
-  BASE_URL = "https://api.twelvedata.com"
-
-  class << self
-    # Make HTTP requests using HTTPX
-    #
-    # @param request_objects [Request, Array<Request>] Request object(s) to send
-    # @param options [Hash] Additional HTTPX options
-    # @return [HTTPX::Response, Array<HTTPX::Response>] HTTP response(s)
-    def request(request_objects, **options)
-      requests = build_requests(request_objects)
-      http_client = HTTPX.with(http_options.merge(options))
-
-      http_client.request(requests)
+    def parse_timeout(value)
+      Utils.to_integer(value, DEFAULT_CONNECT_TIMEOUT)
     end
 
-    # Build HTTP requests from Request objects
-    #
-    # @param requests [Request, Array<Request>] Request object(s)
-    # @return [Array] Array of HTTP request specs
-    def build_requests(requests)
-      Utils.to_array(requests).map(&:build)
-    end
+      def handle_fetch_error(error, request)
+        case error
+        when HTTPX::Error
+          NetworkError.new(
+            message: "Network error occurred: #{error.message}",
+            original_error: error,
+          )
+        else
+          ResponseError.new(
+            message: "Unexpected error: #{error.message}",
+            request: request,
+            original_error: error,
+          )
+        end
+      end
 
-    # Get HTTP client options
-    #
-    # @return [Hash] HTTPX options
-    def http_options
-      {
-        origin: BASE_URL,
-        timeout: { connect_timeout: instance.connect_timeout },
-      }
-    end
-  end
+    def define_endpoint_method(endpoint_name)
+      return if @endpoint_methods_defined.include?(endpoint_name)
 
-  attr_reader :configuration
-
-  def initialize
-    @configuration = {}
-    @endpoint_methods_defined = Set.new
-    reset_configuration
-  end
-
-  # Configure the client with new options
-  #
-  # @param options [Hash] Configuration options
-  # @option options [String] :apikey API key for authentication
-  # @option options [Integer] :connect_timeout Connection timeout in milliseconds
-  # @option options [String] :apikey_env_var_name Environment variable name for API key
-  # @return [self] Returns self for method chaining
-  def configure(**options)
-    @configuration.merge!(options)
-    self
-  end
-
-  # Get the current API key
-  #
-  # @return [String, nil] Current API key
-  def apikey
-    Utils.empty_to_nil(@configuration[:apikey]) || ENV[apikey_env_var_name]
-  end
-
-  # Set the API key
-  #
-  # @param apikey [String] New API key
-  # @return [String] The API key that was set
-  def apikey=(apikey)
-    @configuration[:apikey] = apikey
-  end
-
-  # Get the connection timeout
-  #
-  # @return [Integer] Connection timeout in milliseconds
-  def connect_timeout
-    parse_timeout(@configuration[:connect_timeout])
-  end
-
-<<<<<<< HEAD
-  # Set the connection timeout
-  #
-  # @param timeout [Integer, String] New timeout value
-  # @return [Integer] The timeout that was set
-  def connect_timeout=(timeout)
-    @configuration[:connect_timeout] = parse_timeout(timeout)
-  end
-
-  # Get the environment variable name for the API key
-  #
-  # @return [String] Environment variable name
-  def apikey_env_var_name
-    (@configuration[:apikey_env_var_name] || APIKEY_ENV_NAME).upcase
-  end
-
-  # Set the environment variable name for the API key
-  #
-  # @param var_name [String] New environment variable name
-  # @return [String] The variable name that was set (uppercased)
-  def apikey_env_var_name=(var_name)
-    @configuration[:apikey_env_var_name] = var_name.upcase
-  end
-
-  # Fetch data from an API endpoint
-  #
-  # @param request [Request] Request object to send
-  # @return [Response, Hash, ResponseError] Response or error information
-  def fetch(request)
-    return nil unless request
-
-    if request.valid?
-      http_response = self.class.request(request)
-      raise HTTPX::Error, "HTTP request failed" if http_response.error && http_response.response.nil?
-
-      Response.resolve(http_response, request)
-    else
-      { errors: request.errors }
-=======
-    def reset_configuration
-      @configuration = {
-        connect_timeout: DEFAULT_CONNECT_TIMEOUT,
-      }
->>>>>>> 59e1f993
-    end
-  rescue StandardError => e
-    handle_fetch_error(e, request)
-  end
-
-  # Handle method calls for API endpoints
-  #
-  # @param endpoint_name [String, Symbol] API endpoint name
-  # @param endpoint_params [Hash] Parameters for the endpoint
-  # @return [Response, Hash, ResponseError] API response or error
-  def method_missing(endpoint_name, **endpoint_params, &block)
-    if Endpoint.valid_name?(endpoint_name)
-      define_endpoint_method(endpoint_name)
-      send(endpoint_name, **endpoint_params)
-    else
-      super
-    end
-  end
-
-  # Check if client responds to endpoint methods
-  #
-  # @param endpoint_name [String, Symbol] Method name to check
-  # @param include_all [Boolean] Include private methods in check
-  # @return [Boolean] True if client responds to the method
-  def respond_to_missing?(endpoint_name, include_all = false)
-    Endpoint.valid_name?(endpoint_name) || super
-  end
-
-  private
-
-<<<<<<< HEAD
-  def reset_configuration
-    @configuration = {
-      connect_timeout: DEFAULT_CONNECT_TIMEOUT,
-    }
-  end
-
-  def parse_timeout(value)
-    Utils.to_integer(value, DEFAULT_CONNECT_TIMEOUT)
-  end
-
-  def handle_fetch_error(error, request)
-    case error
-    when HTTPX::Error
-      NetworkError.new(
-        message: "Network error occurred: #{error.message}",
-        original_error: error,
-      )
-    else
-      ResponseError.new(
-        message: "Unexpected error: #{error.message}",
-        request: request,
-        original_error: error,
-      )
-=======
-    def handle_fetch_error(error, request)
-      case error
-      when HTTPX::Error
-        NetworkError.new(
-          message: "Network error occurred: #{error.message}",
-          original_error: error,
-        )
-      else
-        ResponseError.new(
-          message: "Unexpected error: #{error.message}",
-          request: request,
-          original_error: error,
-        )
+      define_singleton_method(endpoint_name) do |**params|
+        @endpoint_methods_defined.add(endpoint_name)
+        request = Request.new(endpoint_name, **params)
+        fetch(request)
       end
->>>>>>> 59e1f993
-    end
-  end
-
-  def define_endpoint_method(endpoint_name)
-    return if @endpoint_methods_defined.include?(endpoint_name)
-
-    define_singleton_method(endpoint_name) do |**params|
-      @endpoint_methods_defined.add(endpoint_name)
-      request = Request.new(endpoint_name, **params)
-      fetch(request)
     end
   end
 end